package docker

import (
	"fmt"
	"github.com/dotcloud/docker/auth"
	"github.com/dotcloud/docker/registry"
	"github.com/dotcloud/docker/utils"
	"io"
	"io/ioutil"
	"log"
	"net/http"
	"net/url"
	"os"
	"path"
	"runtime"
	"strings"
)

func (srv *Server) DockerVersion() ApiVersion {
	return ApiVersion{VERSION, GIT_COMMIT, srv.runtime.capabilities.MemoryLimit, srv.runtime.capabilities.SwapLimit}
}

func (srv *Server) ContainerKill(name string) error {
	if container := srv.runtime.Get(name); container != nil {
		if err := container.Kill(); err != nil {
			return fmt.Errorf("Error restarting container %s: %s", name, err.Error())
		}
	} else {
		return fmt.Errorf("No such container: %s", name)
	}
	return nil
}

func (srv *Server) ContainerExport(name string, out io.Writer) error {
	if container := srv.runtime.Get(name); container != nil {

		data, err := container.Export()
		if err != nil {
			return err
		}

		// Stream the entire contents of the container (basically a volatile snapshot)
		if _, err := io.Copy(out, data); err != nil {
			return err
		}
		return nil
	}
	return fmt.Errorf("No such container: %s", name)
}

func (srv *Server) ImagesSearch(term string) ([]ApiSearch, error) {
	results, err := srv.registry.SearchRepositories(term)
	if err != nil {
		return nil, err
	}

	var outs []ApiSearch
	for _, repo := range results.Results {
		var out ApiSearch
		out.Description = repo["description"]
		if len(out.Description) > 45 {
			out.Description = utils.Trunc(out.Description, 42) + "..."
		}
		out.Name = repo["name"]
		outs = append(outs, out)
	}
	return outs, nil
}

<<<<<<< HEAD
func (srv *Server) ImageInsert(name, url, path string, out io.Writer, sf *utils.StreamFormatter) error {
=======
func (srv *Server) ImageInsert(name, url, path string, out io.Writer) (string, error) {
>>>>>>> 8f829eb5
	out = utils.NewWriteFlusher(out)
	img, err := srv.runtime.repositories.LookupImage(name)
	if err != nil {
		return "", err
	}

	file, err := utils.Download(url, out)
	if err != nil {
		return "", err
	}
	defer file.Body.Close()

	config, _, err := ParseRun([]string{img.Id, "echo", "insert", url, path}, srv.runtime.capabilities)
	if err != nil {
		return "", err
	}

	b := NewBuilder(srv.runtime)
	c, err := b.Create(config)
	if err != nil {
		return "", err
	}

<<<<<<< HEAD
	if err := c.Inject(utils.ProgressReader(file.Body, int(file.ContentLength), out, sf.FormatProgress("Downloading", "%v/%v (%v)"), sf), path); err != nil {
		return err
=======
	if err := c.Inject(utils.ProgressReader(file.Body, int(file.ContentLength), out, "Downloading %v/%v (%v)\r", false), path); err != nil {
		return "", err
>>>>>>> 8f829eb5
	}
	// FIXME: Handle custom repo, tag comment, author
	img, err = b.Commit(c, "", "", img.Comment, img.Author, nil)
	if err != nil {
		return "", err
	}
<<<<<<< HEAD
	out.Write(sf.FormatStatus(img.Id))
	return nil
=======
	fmt.Fprintf(out, "%s\n", img.Id)
	return img.ShortId(), nil
>>>>>>> 8f829eb5
}

func (srv *Server) ImagesViz(out io.Writer) error {
	images, _ := srv.runtime.graph.All()
	if images == nil {
		return nil
	}
	out.Write([]byte("digraph docker {\n"))

	var (
		parentImage *Image
		err         error
	)
	for _, image := range images {
		parentImage, err = image.GetParent()
		if err != nil {
			return fmt.Errorf("Error while getting parent image: %v", err)
		}
		if parentImage != nil {
			out.Write([]byte(" \"" + parentImage.ShortId() + "\" -> \"" + image.ShortId() + "\"\n"))
		} else {
			out.Write([]byte(" base -> \"" + image.ShortId() + "\" [style=invis]\n"))
		}
	}

	reporefs := make(map[string][]string)

	for name, repository := range srv.runtime.repositories.Repositories {
		for tag, id := range repository {
			reporefs[utils.TruncateId(id)] = append(reporefs[utils.TruncateId(id)], fmt.Sprintf("%s:%s", name, tag))
		}
	}

	for id, repos := range reporefs {
		out.Write([]byte(" \"" + id + "\" [label=\"" + id + "\\n" + strings.Join(repos, "\\n") + "\",shape=box,fillcolor=\"paleturquoise\",style=\"filled,rounded\"];\n"))
	}
	out.Write([]byte(" base [style=invisible]\n}\n"))
	return nil
}

func (srv *Server) Images(all bool, filter string) ([]ApiImages, error) {
	var (
		allImages map[string]*Image
		err       error
	)
	if all {
		allImages, err = srv.runtime.graph.Map()
	} else {
		allImages, err = srv.runtime.graph.Heads()
	}
	if err != nil {
		return nil, err
	}
	outs := []ApiImages{} //produce [] when empty instead of 'null'
	for name, repository := range srv.runtime.repositories.Repositories {
		if filter != "" && name != filter {
			continue
		}
		for tag, id := range repository {
			var out ApiImages
			image, err := srv.runtime.graph.Get(id)
			if err != nil {
				log.Printf("Warning: couldn't load %s from %s/%s: %s", id, name, tag, err)
				continue
			}
			delete(allImages, id)
			out.Repository = name
			out.Tag = tag
			out.Id = image.Id
			out.Created = image.Created.Unix()
			outs = append(outs, out)
		}
	}
	// Display images which aren't part of a
	if filter == "" {
		for _, image := range allImages {
			var out ApiImages
			out.Id = image.Id
			out.Created = image.Created.Unix()
			outs = append(outs, out)
		}
	}
	return outs, nil
}

func (srv *Server) DockerInfo() ApiInfo {
	images, _ := srv.runtime.graph.All()
	var imgcount int
	if images == nil {
		imgcount = 0
	} else {
		imgcount = len(images)
	}
	var out ApiInfo
	out.Containers = len(srv.runtime.List())
	out.Version = VERSION
	out.Images = imgcount
	out.GoVersion = runtime.Version()
	if os.Getenv("DEBUG") != "" {
		out.Debug = true
		out.NFd = utils.GetTotalUsedFds()
		out.NGoroutines = runtime.NumGoroutine()
	}
	return out
}

func (srv *Server) ImageHistory(name string) ([]ApiHistory, error) {
	image, err := srv.runtime.repositories.LookupImage(name)
	if err != nil {
		return nil, err
	}

	var outs []ApiHistory = []ApiHistory{} //produce [] when empty instead of 'null'
	err = image.WalkHistory(func(img *Image) error {
		var out ApiHistory
		out.Id = srv.runtime.repositories.ImageName(img.ShortId())
		out.Created = img.Created.Unix()
		out.CreatedBy = strings.Join(img.ContainerConfig.Cmd, " ")
		outs = append(outs, out)
		return nil
	})
	return outs, nil

}

func (srv *Server) ContainerChanges(name string) ([]Change, error) {
	if container := srv.runtime.Get(name); container != nil {
		return container.Changes()
	}
	return nil, fmt.Errorf("No such container: %s", name)
}

func (srv *Server) Containers(all bool, n int, since, before string) []ApiContainers {
	var foundBefore bool
	var displayed int
	retContainers := []ApiContainers{}

	for _, container := range srv.runtime.List() {
		if !container.State.Running && !all && n == -1 && since == "" && before == "" {
			continue
		}
		if before != "" {
			if container.ShortId() == before {
				foundBefore = true
				continue
			}
			if !foundBefore {
				continue
			}
		}
		if displayed == n {
			break
		}
		if container.ShortId() == since {
			break
		}
		displayed++

		c := ApiContainers{
			Id: container.Id,
		}
		c.Image = srv.runtime.repositories.ImageName(container.Image)
		c.Command = fmt.Sprintf("%s %s", container.Path, strings.Join(container.Args, " "))
		c.Created = container.Created.Unix()
		c.Status = container.State.String()
		c.Ports = container.NetworkSettings.PortMappingHuman()
		retContainers = append(retContainers, c)
	}
	return retContainers
}

func (srv *Server) ContainerCommit(name, repo, tag, author, comment string, config *Config) (string, error) {
	container := srv.runtime.Get(name)
	if container == nil {
		return "", fmt.Errorf("No such container: %s", name)
	}
	img, err := NewBuilder(srv.runtime).Commit(container, repo, tag, comment, author, config)
	if err != nil {
		return "", err
	}
	return img.ShortId(), err
}

func (srv *Server) ContainerTag(name, repo, tag string, force bool) error {
	if err := srv.runtime.repositories.Set(repo, tag, name, force); err != nil {
		return err
	}
	return nil
}

func (srv *Server) pullImage(out io.Writer, imgId, registry string, token []string, sf *utils.StreamFormatter) error {
	history, err := srv.registry.GetRemoteHistory(imgId, registry, token)
	if err != nil {
		return err
	}

	// FIXME: Try to stream the images?
	// FIXME: Launch the getRemoteImage() in goroutines
	for _, id := range history {
		if !srv.runtime.graph.Exists(id) {
			out.Write(sf.FormatStatus("Pulling %s metadata", id))
			imgJson, err := srv.registry.GetRemoteImageJson(id, registry, token)
			if err != nil {
				// FIXME: Keep goging in case of error?
				return err
			}
			img, err := NewImgJson(imgJson)
			if err != nil {
				return fmt.Errorf("Failed to parse json: %s", err)
			}

			// Get the layer
			out.Write(sf.FormatStatus("Pulling %s fs layer", id))
			layer, contentLength, err := srv.registry.GetRemoteImageLayer(img.Id, registry, token)
			if err != nil {
				return err
			}
			if err := srv.runtime.graph.Register(utils.ProgressReader(layer, contentLength, out, sf.FormatProgress("Downloading", "%v/%v (%v)"), sf), false, img); err != nil {
				return err
			}
		}
	}
	return nil
}

func (srv *Server) pullRepository(out io.Writer, remote, askedTag string, sf *utils.StreamFormatter) error {
	out.Write(sf.FormatStatus("Pulling repository %s from %s", remote, auth.IndexServerAddress()))
	repoData, err := srv.registry.GetRepositoryData(remote)
	if err != nil {
		return err
	}

	utils.Debugf("Updating checksums")
	// Reload the json file to make sure not to overwrite faster sums
	if err := srv.runtime.graph.UpdateChecksums(repoData.ImgList); err != nil {
		return err
	}

	utils.Debugf("Retrieving the tag list")
	tagsList, err := srv.registry.GetRemoteTags(repoData.Endpoints, remote, repoData.Tokens)
	if err != nil {
		return err
	}
	utils.Debugf("Registering tags")
	// If not specific tag have been asked, take all
	if askedTag == "" {
		for tag, id := range tagsList {
			repoData.ImgList[id].Tag = tag
		}
	} else {
		// Otherwise, check that the tag exists and use only that one
		if id, exists := tagsList[askedTag]; !exists {
			return fmt.Errorf("Tag %s not found in repositoy %s", askedTag, remote)
		} else {
			repoData.ImgList[id].Tag = askedTag
		}
	}

	for _, img := range repoData.ImgList {
		if askedTag != "" && img.Tag != askedTag {
			utils.Debugf("(%s) does not match %s (id: %s), skipping", img.Tag, askedTag, img.Id)
			continue
		}
		out.Write(sf.FormatStatus("Pulling image %s (%s) from %s", img.Id, img.Tag, remote))
		success := false
		for _, ep := range repoData.Endpoints {
			if err := srv.pullImage(out, img.Id, "https://"+ep+"/v1", repoData.Tokens, sf); err != nil {
				out.Write(sf.FormatStatus("Error while retrieving image for tag: %s (%s); checking next endpoint", askedTag, err))
				continue
			}
			success = true
			break
		}
		if !success {
			return fmt.Errorf("Could not find repository on any of the indexed registries.")
		}
	}
	for tag, id := range tagsList {
		if askedTag != "" && tag != askedTag {
			continue
		}
		if err := srv.runtime.repositories.Set(remote, tag, id, true); err != nil {
			return err
		}
	}
	if err := srv.runtime.repositories.Save(); err != nil {
		return err
	}

	return nil
}

func (srv *Server) ImagePull(name, tag, registry string, out io.Writer, sf *utils.StreamFormatter) error {
	out = utils.NewWriteFlusher(out)
	if registry != "" {
		if err := srv.pullImage(out, name, registry, nil, sf); err != nil {
			return err
		}
		return nil
	}

	if err := srv.pullRepository(out, name, tag, sf); err != nil {
		return err
	}

	return nil
}

// Retrieve the checksum of an image
// Priority:
// - Check on the stored checksums
// - Check if the archive exists, if it does not, ask the registry
// - If the archive does exists, process the checksum from it
// - If the archive does not exists and not found on registry, process checksum from layer
func (srv *Server) getChecksum(imageId string) (string, error) {
	// FIXME: Use in-memory map instead of reading the file each time
	if sums, err := srv.runtime.graph.getStoredChecksums(); err != nil {
		return "", err
	} else if checksum, exists := sums[imageId]; exists {
		return checksum, nil
	}

	img, err := srv.runtime.graph.Get(imageId)
	if err != nil {
		return "", err
	}

	if _, err := os.Stat(layerArchivePath(srv.runtime.graph.imageRoot(imageId))); err != nil {
		if os.IsNotExist(err) {
			// TODO: Ask the registry for the checksum
			//       As the archive is not there, it is supposed to come from a pull.
		} else {
			return "", err
		}
	}

	checksum, err := img.Checksum()
	if err != nil {
		return "", err
	}
	return checksum, nil
}

// Retrieve the all the images to be uploaded in the correct order
// Note: we can't use a map as it is not ordered
func (srv *Server) getImageList(localRepo map[string]string) ([]*registry.ImgData, error) {
	var imgList []*registry.ImgData

	imageSet := make(map[string]struct{})
	for tag, id := range localRepo {
		img, err := srv.runtime.graph.Get(id)
		if err != nil {
			return nil, err
		}
		img.WalkHistory(func(img *Image) error {
			if _, exists := imageSet[img.Id]; exists {
				return nil
			}
			imageSet[img.Id] = struct{}{}
			checksum, err := srv.getChecksum(img.Id)
			if err != nil {
				return err
			}
			imgList = append([]*registry.ImgData{{
				Id:       img.Id,
				Checksum: checksum,
				Tag:      tag,
			}}, imgList...)
			return nil
		})
	}
	return imgList, nil
}

func (srv *Server) pushRepository(out io.Writer, name string, localRepo map[string]string, sf *utils.StreamFormatter) error {
	out = utils.NewWriteFlusher(out)
	out.Write(sf.FormatStatus("Processing checksums"))
	imgList, err := srv.getImageList(localRepo)
	if err != nil {
		return err
	}
	out.Write(sf.FormatStatus("Sending image list"))

	repoData, err := srv.registry.PushImageJsonIndex(name, imgList, false)
	if err != nil {
		return err
	}

	// FIXME: Send only needed images
	for _, ep := range repoData.Endpoints {
		out.Write(sf.FormatStatus("Pushing repository %s to %s (%d tags)", name, ep, len(localRepo)))
		// For each image within the repo, push them
		for _, elem := range imgList {
			if _, exists := repoData.ImgList[elem.Id]; exists {
				out.Write(sf.FormatStatus("Image %s already on registry, skipping", name))
				continue
			}
			if err := srv.pushImage(out, name, elem.Id, ep, repoData.Tokens, sf); err != nil {
				// FIXME: Continue on error?
				return err
			}
			out.Write(sf.FormatStatus("Pushing tags for rev [%s] on {%s}", elem.Id, ep+"/users/"+name+"/"+elem.Tag))
			if err := srv.registry.PushRegistryTag(name, elem.Id, elem.Tag, ep, repoData.Tokens); err != nil {
				return err
			}
		}
	}

	if _, err := srv.registry.PushImageJsonIndex(name, imgList, true); err != nil {
		return err
	}
	return nil
}

func (srv *Server) pushImage(out io.Writer, remote, imgId, ep string, token []string, sf *utils.StreamFormatter) error {
	out = utils.NewWriteFlusher(out)
	jsonRaw, err := ioutil.ReadFile(path.Join(srv.runtime.graph.Root, imgId, "json"))
	if err != nil {
		return fmt.Errorf("Error while retreiving the path for {%s}: %s", imgId, err)
	}
	out.Write(sf.FormatStatus("Pushing %s", imgId))

	// Make sure we have the image's checksum
	checksum, err := srv.getChecksum(imgId)
	if err != nil {
		return err
	}
	imgData := &registry.ImgData{
		Id:       imgId,
		Checksum: checksum,
	}

	// Send the json
	if err := srv.registry.PushImageJsonRegistry(imgData, jsonRaw, ep, token); err != nil {
		if err == registry.ErrAlreadyExists {
			out.Write(sf.FormatStatus("Image %s already uploaded ; skipping", imgData.Id))
			return nil
		}
		return err
	}

	// Retrieve the tarball to be sent
	var layerData *TempArchive
	// If the archive exists, use it
	file, err := os.Open(layerArchivePath(srv.runtime.graph.imageRoot(imgId)))
	if err != nil {
		if os.IsNotExist(err) {
			// If the archive does not exist, create one from the layer
			layerData, err = srv.runtime.graph.TempLayerArchive(imgId, Xz, out)
			if err != nil {
				return fmt.Errorf("Failed to generate layer archive: %s", err)
			}
		} else {
			return err
		}
	} else {
		defer file.Close()
		st, err := file.Stat()
		if err != nil {
			return err
		}
		layerData = &TempArchive{
			File: file,
			Size: st.Size(),
		}
	}

	// Send the layer
	if err := srv.registry.PushImageLayerRegistry(imgData.Id, utils.ProgressReader(layerData, int(layerData.Size), out, sf.FormatProgress("", "%v/%v (%v)"), sf), ep, token); err != nil {
		return err
	}
	return nil
}

func (srv *Server) ImagePush(name, registry string, out io.Writer, sf *utils.StreamFormatter) error {
	out = utils.NewWriteFlusher(out)
	img, err := srv.runtime.graph.Get(name)
	if err != nil {
		out.Write(sf.FormatStatus("The push refers to a repository [%s] (len: %d)", name, len(srv.runtime.repositories.Repositories[name])))
		// If it fails, try to get the repository
		if localRepo, exists := srv.runtime.repositories.Repositories[name]; exists {
			if err := srv.pushRepository(out, name, localRepo, sf); err != nil {
				return err
			}
			return nil
		}

		return err
	}
	out.Write(sf.FormatStatus("The push refers to an image: [%s]", name))
	if err := srv.pushImage(out, name, img.Id, registry, nil, sf); err != nil {
		return err
	}
	return nil
}

func (srv *Server) ImageImport(src, repo, tag string, in io.Reader, out io.Writer, sf *utils.StreamFormatter) error {
	var archive io.Reader
	var resp *http.Response

	if src == "-" {
		archive = in
	} else {
		u, err := url.Parse(src)
		if err != nil {
			return err
		}
		if u.Scheme == "" {
			u.Scheme = "http"
			u.Host = src
			u.Path = ""
		}
		out.Write(sf.FormatStatus("Downloading from %s", u))
		// Download with curl (pretty progress bar)
		// If curl is not available, fallback to http.Get()
		resp, err = utils.Download(u.String(), out)
		if err != nil {
			return err
		}
		archive = utils.ProgressReader(resp.Body, int(resp.ContentLength), out, sf.FormatProgress("Importing", "%v/%v (%v)"), sf)
	}
	img, err := srv.runtime.graph.Create(archive, nil, "Imported from "+src, "", nil)
	if err != nil {
		return err
	}
	// Optionally register the image at REPO/TAG
	if repo != "" {
		if err := srv.runtime.repositories.Set(repo, tag, img.Id, true); err != nil {
			return err
		}
	}
	out.Write(sf.FormatStatus(img.ShortId()))
	return nil
}

func (srv *Server) ContainerCreate(config *Config) (string, error) {

	if config.Memory > 0 && !srv.runtime.capabilities.MemoryLimit {
		config.Memory = 0
	}

	if config.Memory > 0 && !srv.runtime.capabilities.SwapLimit {
		config.MemorySwap = -1
	}
	b := NewBuilder(srv.runtime)
	container, err := b.Create(config)
	if err != nil {
		if srv.runtime.graph.IsNotExist(err) {
			return "", fmt.Errorf("No such image: %s", config.Image)
		}
		return "", err
	}
	return container.ShortId(), nil
}

func (srv *Server) ContainerRestart(name string, t int) error {
	if container := srv.runtime.Get(name); container != nil {
		if err := container.Restart(t); err != nil {
			return fmt.Errorf("Error restarting container %s: %s", name, err.Error())
		}
	} else {
		return fmt.Errorf("No such container: %s", name)
	}
	return nil
}

func (srv *Server) ContainerDestroy(name string, removeVolume bool) error {
	if container := srv.runtime.Get(name); container != nil {
		volumes := make(map[string]struct{})
		// Store all the deleted containers volumes
		for _, volumeId := range container.Volumes {
			volumes[volumeId] = struct{}{}
		}
		if err := srv.runtime.Destroy(container); err != nil {
			return fmt.Errorf("Error destroying container %s: %s", name, err.Error())
		}

		if removeVolume {
			// Retrieve all volumes from all remaining containers
			usedVolumes := make(map[string]*Container)
			for _, container := range srv.runtime.List() {
				for _, containerVolumeId := range container.Volumes {
					usedVolumes[containerVolumeId] = container
				}
			}

			for volumeId := range volumes {
				// If the requested volu
				if c, exists := usedVolumes[volumeId]; exists {
					log.Printf("The volume %s is used by the container %s. Impossible to remove it. Skipping.\n", volumeId, c.Id)
					continue
				}
				if err := srv.runtime.volumes.Delete(volumeId); err != nil {
					return err
				}
			}
		}
	} else {
		return fmt.Errorf("No such container: %s", name)
	}
	return nil
}

func (srv *Server) ImageDelete(name string) error {
	img, err := srv.runtime.repositories.LookupImage(name)
	if err != nil {
		return fmt.Errorf("No such image: %s", name)
	} else {
		if err := srv.runtime.graph.Delete(img.Id); err != nil {
			return fmt.Errorf("Error deleting image %s: %s", name, err.Error())
		}
	}
	return nil
}

func (srv *Server) ImageGetCached(imgId string, config *Config) (*Image, error) {

	// Retrieve all images
	images, err := srv.runtime.graph.All()
	if err != nil {
		return nil, err
	}

	// Store the tree in a map of map (map[parentId][childId])
	imageMap := make(map[string]map[string]struct{})
	for _, img := range images {
		if _, exists := imageMap[img.Parent]; !exists {
			imageMap[img.Parent] = make(map[string]struct{})
		}
		imageMap[img.Parent][img.Id] = struct{}{}
	}

	// Loop on the children of the given image and check the config
	for elem := range imageMap[imgId] {
		img, err := srv.runtime.graph.Get(elem)
		if err != nil {
			return nil, err
		}
		if CompareConfig(&img.ContainerConfig, config) {
			return img, nil
		}
	}
	return nil, nil
}

func (srv *Server) ContainerStart(name string) error {
	if container := srv.runtime.Get(name); container != nil {
		if err := container.Start(); err != nil {
			return fmt.Errorf("Error starting container %s: %s", name, err.Error())
		}
	} else {
		return fmt.Errorf("No such container: %s", name)
	}
	return nil
}

func (srv *Server) ContainerStop(name string, t int) error {
	if container := srv.runtime.Get(name); container != nil {
		if err := container.Stop(t); err != nil {
			return fmt.Errorf("Error stopping container %s: %s", name, err.Error())
		}
	} else {
		return fmt.Errorf("No such container: %s", name)
	}
	return nil
}

func (srv *Server) ContainerWait(name string) (int, error) {
	if container := srv.runtime.Get(name); container != nil {
		return container.Wait(), nil
	}
	return 0, fmt.Errorf("No such container: %s", name)
}

func (srv *Server) ContainerResize(name string, h, w int) error {
	if container := srv.runtime.Get(name); container != nil {
		return container.Resize(h, w)
	}
	return fmt.Errorf("No such container: %s", name)
}

func (srv *Server) ContainerAttach(name string, logs, stream, stdin, stdout, stderr bool, in io.ReadCloser, out io.Writer) error {
	container := srv.runtime.Get(name)
	if container == nil {
		return fmt.Errorf("No such container: %s", name)
	}

	//logs
	if logs {
		if stdout {
			cLog, err := container.ReadLog("stdout")
			if err != nil {
				utils.Debugf(err.Error())
			} else if _, err := io.Copy(out, cLog); err != nil {
				utils.Debugf(err.Error())
			}
		}
		if stderr {
			cLog, err := container.ReadLog("stderr")
			if err != nil {
				utils.Debugf(err.Error())
			} else if _, err := io.Copy(out, cLog); err != nil {
				utils.Debugf(err.Error())
			}
		}
	}

	//stream
	if stream {
		if container.State.Ghost {
			return fmt.Errorf("Impossible to attach to a ghost container")
		}

		var (
			cStdin           io.ReadCloser
			cStdout, cStderr io.Writer
			cStdinCloser     io.Closer
		)

		if stdin {
			r, w := io.Pipe()
			go func() {
				defer w.Close()
				defer utils.Debugf("Closing buffered stdin pipe")
				io.Copy(w, in)
			}()
			cStdin = r
			cStdinCloser = in
		}
		if stdout {
			cStdout = out
		}
		if stderr {
			cStderr = out
		}

		<-container.Attach(cStdin, cStdinCloser, cStdout, cStderr)

		// If we are in stdinonce mode, wait for the process to end
		// otherwise, simply return
		if container.Config.StdinOnce && !container.Config.Tty {
			container.Wait()
		}
	}
	return nil
}

func (srv *Server) ContainerInspect(name string) (*Container, error) {
	if container := srv.runtime.Get(name); container != nil {
		return container, nil
	}
	return nil, fmt.Errorf("No such container: %s", name)
}

func (srv *Server) ImageInspect(name string) (*Image, error) {
	if image, err := srv.runtime.repositories.LookupImage(name); err == nil && image != nil {
		return image, nil
	}
	return nil, fmt.Errorf("No such image: %s", name)
}

func NewServer(autoRestart bool) (*Server, error) {
	if runtime.GOARCH != "amd64" {
		log.Fatalf("The docker runtime currently only supports amd64 (not %s). This will change in the future. Aborting.", runtime.GOARCH)
	}
	runtime, err := NewRuntime(autoRestart)
	if err != nil {
		return nil, err
	}
	srv := &Server{
		runtime:  runtime,
		registry: registry.NewRegistry(runtime.root),
	}
	runtime.srv = srv
	return srv, nil
}

type Server struct {
	runtime  *Runtime
	registry *registry.Registry
}<|MERGE_RESOLUTION|>--- conflicted
+++ resolved
@@ -67,11 +67,7 @@
 	return outs, nil
 }
 
-<<<<<<< HEAD
-func (srv *Server) ImageInsert(name, url, path string, out io.Writer, sf *utils.StreamFormatter) error {
-=======
-func (srv *Server) ImageInsert(name, url, path string, out io.Writer) (string, error) {
->>>>>>> 8f829eb5
+func (srv *Server) ImageInsert(name, url, path string, out io.Writer, sf *utils.StreamFormatter) (string, error) {
 	out = utils.NewWriteFlusher(out)
 	img, err := srv.runtime.repositories.LookupImage(name)
 	if err != nil {
@@ -95,26 +91,16 @@
 		return "", err
 	}
 
-<<<<<<< HEAD
 	if err := c.Inject(utils.ProgressReader(file.Body, int(file.ContentLength), out, sf.FormatProgress("Downloading", "%v/%v (%v)"), sf), path); err != nil {
-		return err
-=======
-	if err := c.Inject(utils.ProgressReader(file.Body, int(file.ContentLength), out, "Downloading %v/%v (%v)\r", false), path); err != nil {
-		return "", err
->>>>>>> 8f829eb5
+		return "", err
 	}
 	// FIXME: Handle custom repo, tag comment, author
 	img, err = b.Commit(c, "", "", img.Comment, img.Author, nil)
 	if err != nil {
 		return "", err
 	}
-<<<<<<< HEAD
 	out.Write(sf.FormatStatus(img.Id))
-	return nil
-=======
-	fmt.Fprintf(out, "%s\n", img.Id)
 	return img.ShortId(), nil
->>>>>>> 8f829eb5
 }
 
 func (srv *Server) ImagesViz(out io.Writer) error {
