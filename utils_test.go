package docker

import (
	"github.com/dotcloud/docker/utils"
	"io"
	"io/ioutil"
	"os"
	"path"
	"strings"
	"testing"
)

// This file contains utility functions for docker's unit test suite.
// It has to be named XXX_test.go, apparently, in other to access private functions
// from other XXX_test.go functions.

// Create a temporary runtime suitable for unit testing.
// Call t.Fatal() at the first error.
func mkRuntime(f Fataler) *Runtime {
	runtime, err := newTestRuntime()
	if err != nil {
		f.Fatal(err)
	}
	return runtime
}

// A common interface to access the Fatal method of
// both testing.B and testing.T.
type Fataler interface {
	Fatal(args ...interface{})
}

func newTestRuntime() (*Runtime, error) {
	root, err := ioutil.TempDir("", "docker-test")
	if err != nil {
		return nil, err
	}
	if err := os.Remove(root); err != nil {
		return nil, err
	}
	if err := utils.CopyDirectory(unitTestStoreBase, root); err != nil {
		return nil, err
	}

	runtime, err := NewRuntimeFromDirectory(root, false)
	if err != nil {
		return nil, err
	}
	runtime.UpdateCapabilities(true)
	return runtime, nil
}

// Write `content` to the file at path `dst`, creating it if necessary,
// as well as any missing directories.
// The file is truncated if it already exists.
// Call t.Fatal() at the first error.
func writeFile(dst, content string, t *testing.T) {
	// Create subdirectories if necessary
	if err := os.MkdirAll(path.Dir(dst), 0700); err != nil && !os.IsExist(err) {
		t.Fatal(err)
	}
	f, err := os.OpenFile(dst, os.O_CREATE|os.O_RDWR|os.O_TRUNC, 0700)
	if err != nil {
		t.Fatal(err)
	}
	// Write content (truncate if it exists)
	if _, err := io.Copy(f, strings.NewReader(content)); err != nil {
		t.Fatal(err)
	}
}

// Return the contents of file at path `src`.
// Call t.Fatal() at the first error (including if the file doesn't exist)
func readFile(src string, t *testing.T) (content string) {
	f, err := os.Open(src)
	if err != nil {
		t.Fatal(err)
	}
	data, err := ioutil.ReadAll(f)
	if err != nil {
		t.Fatal(err)
	}
	return string(data)
}

// Create a test container from the given runtime `r` and run arguments `args`.
// If the image name is "_", (eg. []string{"-i", "-t", "_", "bash"}, it is
// dynamically replaced by the current test image.
// The caller is responsible for destroying the container.
// Call t.Fatal() at the first error.
func mkContainer(r *Runtime, args []string, t *testing.T) (*Container, *HostConfig, error) {
	config, hostConfig, _, err := ParseRun(args, nil)
	defer func() {
		if err != nil && t != nil {
			t.Fatal(err)
		}
	}()
	if err != nil {
		return nil, nil, err
<<<<<<< HEAD
	}
	if config.Image == "_" {
		config.Image = GetTestImage(r).ID
=======
>>>>>>> d93742fe
	}
	c, err := NewBuilder(r).Create(config)
	if err != nil {
<<<<<<< HEAD
=======
		t.Fatal(err)
>>>>>>> d93742fe
		return nil, nil, err
	}
	return c, hostConfig, nil
}

// Create a test container, start it, wait for it to complete, destroy it,
// and return its standard output as a string.
// The image name (eg. the XXX in []string{"-i", "-t", "XXX", "bash"}, is dynamically replaced by the current test image.
// If t is not nil, call t.Fatal() at the first error. Otherwise return errors normally.
func runContainer(r *Runtime, args []string, t *testing.T) (output string, err error) {
	defer func() {
		if err != nil && t != nil {
			t.Fatal(err)
		}
	}()
	container, hostConfig, err := mkContainer(r, args, t)
	if err != nil {
		return "", err
	}
	defer r.Destroy(container)
	stdout, err := container.StdoutPipe()
	if err != nil {
		return "", err
	}
	defer stdout.Close()
	if err := container.Start(hostConfig); err != nil {
		return "", err
	}
	container.Wait()
	data, err := ioutil.ReadAll(stdout)
	if err != nil {
		return "", err
	}
	output = string(data)
	return
}

func TestMergeConfig(t *testing.T) {
	volumesImage := make(map[string]struct{})
	volumesImage["/test1"] = struct{}{}
	volumesImage["/test2"] = struct{}{}
	configImage := &Config{
		Dns:       []string{"1.1.1.1", "2.2.2.2"},
		PortSpecs: []string{"1111:1111", "2222:2222"},
		Env:       []string{"VAR1=1", "VAR2=2"},
		Volumes:   volumesImage,
	}

	volumesUser := make(map[string]struct{})
	volumesUser["/test3"] = struct{}{}
	configUser := &Config{
		Dns:       []string{"3.3.3.3"},
		PortSpecs: []string{"2222:3333", "3333:3333"},
		Env:       []string{"VAR2=3", "VAR3=3"},
		Volumes:   volumesUser,
	}

	MergeConfig(configUser, configImage)

	if len(configUser.Dns) != 3 {
		t.Fatalf("Expected 3 dns, 1.1.1.1, 2.2.2.2 and 3.3.3.3, found %d", len(configUser.Dns))
	}
	for _, dns := range configUser.Dns {
		if dns != "1.1.1.1" && dns != "2.2.2.2" && dns != "3.3.3.3" {
			t.Fatalf("Expected 1.1.1.1 or 2.2.2.2 or 3.3.3.3, found %s", dns)
		}
	}

	if len(configUser.PortSpecs) != 3 {
		t.Fatalf("Expected 3 portSpecs, 1111:1111, 2222:3333 and 3333:3333, found %d", len(configUser.PortSpecs))
	}
	for _, portSpecs := range configUser.PortSpecs {
		if portSpecs != "1111:1111" && portSpecs != "2222:3333" && portSpecs != "3333:3333" {
			t.Fatalf("Expected 1111:1111 or 2222:3333 or 3333:3333, found %s", portSpecs)
		}
	}
	if len(configUser.Env) != 3 {
		t.Fatalf("Expected 3 env var, VAR1=1, VAR2=3 and VAR3=3, found %d", len(configUser.Env))
	}
	for _, env := range configUser.Env {
		if env != "VAR1=1" && env != "VAR2=3" && env != "VAR3=3" {
			t.Fatalf("Expected VAR1=1 or VAR2=3 or VAR3=3, found %s", env)
		}
	}

	if len(configUser.Volumes) != 3 {
		t.Fatalf("Expected 3 volumes, /test1, /test2 and /test3, found %d", len(configUser.Volumes))
	}
	for v, _ := range configUser.Volumes {
		if v != "/test1" && v != "/test2" && v != "/test3" {
			t.Fatalf("Expected /test1 or /test2 or /test3, found %s", v)
		}
	}
}<|MERGE_RESOLUTION|>--- conflicted
+++ resolved
@@ -97,19 +97,12 @@
 	}()
 	if err != nil {
 		return nil, nil, err
-<<<<<<< HEAD
 	}
 	if config.Image == "_" {
 		config.Image = GetTestImage(r).ID
-=======
->>>>>>> d93742fe
 	}
 	c, err := NewBuilder(r).Create(config)
 	if err != nil {
-<<<<<<< HEAD
-=======
-		t.Fatal(err)
->>>>>>> d93742fe
 		return nil, nil, err
 	}
 	return c, hostConfig, nil
